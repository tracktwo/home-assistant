--- conflicted
+++ resolved
@@ -35,11 +35,7 @@
           - --branch=master
           - --branch=rc
   - repo: https://github.com/adrienverge/yamllint.git
-<<<<<<< HEAD
-    rev: v1.29.0
-=======
     rev: v1.32.0
->>>>>>> 87ecdfb8
     hooks:
       - id: yamllint
   - repo: https://github.com/pre-commit/mirrors-prettier
@@ -47,11 +43,7 @@
     hooks:
       - id: prettier
   - repo: https://github.com/cdce8p/python-typing-update
-<<<<<<< HEAD
-    rev: v0.5.1
-=======
     rev: v0.6.0
->>>>>>> 87ecdfb8
     hooks:
       # Run `python-typing-update` hook manually from time to time
       # to update python typing syntax.
